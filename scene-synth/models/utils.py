--- conflicted
+++ resolved
@@ -113,11 +113,7 @@
         output = torch.mean(output)
     return output
 
-<<<<<<< HEAD
-def inverse_xform_img(img, loc, orient, output_size, align_corners=True):
-=======
-def inverse_xform_img(img, loc, orient, output_size, no_cuda=False):
->>>>>>> 55fd4af5
+def inverse_xform_img(img, loc, orient, output_size, align_corners=True, no_cuda=False):
     batch_size = img.shape[0]
     matrices = torch.zeros(batch_size, 2, 3)
     if not no_cuda:
