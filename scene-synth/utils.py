import gzip
import math
import os
import os.path
from pathlib import Path
import pickle
import torch.nn.functional as F
from contextlib import contextmanager
from scipy.ndimage import distance_transform_edt
import sys
import random

# Get the absolute path to the root of the project by navigating up two levels from this file
project_root = Path(__file__).resolve().parent.parent.parent.parent
sys.path.append(str(project_root))

from src.data.dataset.scene_dataset import SceneDataset
from src.io_utils import read_data
from src.scripts.category_prediction import generate_category_dataset

def ensuredir(dirname):
    """Ensure a directory exists"""
    if not os.path.exists(dirname):
            os.makedirs(dirname)

'''
Turn a number into a string that is zero-padded up to length n
'''
def zeropad(num, n):
    sn = str(num)
    while len(sn) < n:
            sn = '0' + sn
    return sn

def pickle_dump_compressed(object, filename, protocol=pickle.HIGHEST_PROTOCOL):
    """Pickles + compresses an object to file"""
    file = gzip.GzipFile(filename, 'wb')
    file.write(pickle.dumps(object, protocol))
    file.close()

def pickle_load_compressed(filename):
    """Loads a compressed pickle file and returns reconstituted object"""
    file = gzip.GzipFile(filename, 'rb')
    buffer = b""
    while True:
            data = file.read()
            if data == b"":
                    break
            buffer += data
    object = pickle.loads(buffer)
    file.close()
    return object

def get_data_root_dir():
    """
    Get root dir of the data, defaults to /data if env viariable is not set
    """
    env_path = os.environ.get("SCENESYNTH_DATA_PATH")
    if env_path:
        return env_path
    else:
        root_dir = os.path.dirname(os.path.abspath(__file__))
        return f"{root_dir}/data"

# stolen from category_prediction.py; returns category dataset or creates it if missing
<<<<<<< HEAD
def get_scene_category_dataset(dataset_path: Path) -> SceneDataset:
=======
def get_scene_dataset(dataset_path: Path, type: str) -> SceneDataset:
>>>>>>> 55fd4af5
    scenes_path = dataset_path / "formatted_data" / "parse.pkl"
    metadata_path = dataset_path / "scene_datasets" / "category.pkl"
    if not metadata_path.exists():
        (dataset_path / "scene_datasets").mkdir(parents=True, exist_ok=True)
        scenes = read_data(scenes_path)
        print("Generating category dataset")
        subscenes_meta = read_data(scenes_path.parent / 'subscenes_meta.pkl')
        generate_category_dataset(scenes, subscenes_meta, metadata_path)
<<<<<<< HEAD
    scene_dataset = SceneDataset(scenes_path, metadata_path, "fastsynth_cat")
    return scene_dataset

def get_scene_loc_dataset(dataset_path : Path) -> SceneDataset:
    scenes_path = dataset_path / "formatted_data" / "parse.pkl"
    metadata_path = dataset_path / "formatted_data" / "subscenes_meta.pkl"
    scene_dataset = SceneDataset(scenes_path, metadata_path, "fastsynth_loc")
    return scene_dataset

def get_scene_orient_dataset(dataset_path : Path, indices) -> SceneDataset:
    scenes_path = dataset_path / "formatted_data" / "parse.pkl"
    metadata_path = dataset_path / "formatted_data" / "subscenes_meta.pkl"
    scene_dataset = SceneDataset(scenes_path, metadata_path, "fastsynth_orient", indices = indices)
    return scene_dataset
=======
    scene_dataset = SceneDataset(scenes_path, metadata_path, type)
    return scene_dataset

# ported from latent_dataset.py in SceneSynth. dims.py requires this each epoch
def prepare_same_category_batches(dataset: SceneDataset, cats_seen, batch_size: int):
    # Build a random list of category indices (grouped by batch_size)
    # This requires than length of dataset is a multiple of batch_size
    assert(len(dataset) % batch_size == 0)
    num_batches = len(dataset) // batch_size
    same_category_batch_indices = []
    for i in range(num_batches):
        # cat_index = random.randint(0, self.n_categories-1)
        cat_index = random.choice(cats_seen)
        for j in range(batch_size):
            same_category_batch_indices.append(cat_index)
    return same_category_batch_indices
>>>>>>> 55fd4af5

def memoize(func):
    """
    Decorator to memoize a function
    https://medium.com/@nkhaja/memoization-and-decorators-with-python-32f607439f84
    """
    cache = func.cache = {}

    @functools.wraps(func)
    def memoized_func(*args, **kwargs):
            key = str(args) + str(kwargs)
            if key not in cache:
                    cache[key] = func(*args, **kwargs)
            return cache[key]

    return memoized_func

@contextmanager
def stdout_redirected(to=os.devnull):
    """
    From https://stackoverflow.com/questions/5081657/how-do-i-prevent-a-c-shared-library-to-print-on-stdout-in-python
    Suppress C warnings
    """
    fd = sys.stdout.fileno()

    ##### assert that Python and C stdio write using the same file descriptor
    ####assert libc.fileno(ctypes.c_void_p.in_dll(libc, "stdout")) == fd == 1

    def _redirect_stdout(to):
        sys.stdout.close() # + implicit flush()
        os.dup2(to.fileno(), fd) # fd writes to 'to' file
        sys.stdout = os.fdopen(fd, 'w') # Python writes to fd

    with os.fdopen(os.dup(fd), 'w') as old_stdout:
        with open(to, 'w') as file:
            _redirect_stdout(to=file)
        try:
            yield # allow code to be run with the redirected stdout
        finally:
            _redirect_stdout(to=old_stdout) # restore stdout.
                                            # buffering and flags such as
                                            # CLOEXEC may be different<|MERGE_RESOLUTION|>--- conflicted
+++ resolved
@@ -63,11 +63,7 @@
         return f"{root_dir}/data"
 
 # stolen from category_prediction.py; returns category dataset or creates it if missing
-<<<<<<< HEAD
 def get_scene_category_dataset(dataset_path: Path) -> SceneDataset:
-=======
-def get_scene_dataset(dataset_path: Path, type: str) -> SceneDataset:
->>>>>>> 55fd4af5
     scenes_path = dataset_path / "formatted_data" / "parse.pkl"
     metadata_path = dataset_path / "scene_datasets" / "category.pkl"
     if not metadata_path.exists():
@@ -76,7 +72,6 @@
         print("Generating category dataset")
         subscenes_meta = read_data(scenes_path.parent / 'subscenes_meta.pkl')
         generate_category_dataset(scenes, subscenes_meta, metadata_path)
-<<<<<<< HEAD
     scene_dataset = SceneDataset(scenes_path, metadata_path, "fastsynth_cat")
     return scene_dataset
 
@@ -91,24 +86,6 @@
     metadata_path = dataset_path / "formatted_data" / "subscenes_meta.pkl"
     scene_dataset = SceneDataset(scenes_path, metadata_path, "fastsynth_orient", indices = indices)
     return scene_dataset
-=======
-    scene_dataset = SceneDataset(scenes_path, metadata_path, type)
-    return scene_dataset
-
-# ported from latent_dataset.py in SceneSynth. dims.py requires this each epoch
-def prepare_same_category_batches(dataset: SceneDataset, cats_seen, batch_size: int):
-    # Build a random list of category indices (grouped by batch_size)
-    # This requires than length of dataset is a multiple of batch_size
-    assert(len(dataset) % batch_size == 0)
-    num_batches = len(dataset) // batch_size
-    same_category_batch_indices = []
-    for i in range(num_batches):
-        # cat_index = random.randint(0, self.n_categories-1)
-        cat_index = random.choice(cats_seen)
-        for j in range(batch_size):
-            same_category_batch_indices.append(cat_index)
-    return same_category_batch_indices
->>>>>>> 55fd4af5
 
 def memoize(func):
     """
